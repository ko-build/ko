name: goreleaser

on:
  push:
    tags:
      - '*'

jobs:
  goreleaser:
    outputs:
      hashes: ${{ steps.hash.outputs.hashes }}
      tag_name: ${{ steps.tag.outputs.tag_name }}

    permissions:
      packages: write
      id-token: write
      contents: write

    runs-on: ubuntu-latest
    steps:
      - uses: actions/checkout@24cb9080177205b6e8c946b17badbe402adc938f # v3.4.0

      - run: git fetch --prune --unshallow

      - uses: actions/setup-go@4d34df0c2316fe8122ab82dc22947d607c0c91f9 # v4.0.0
        with:
          go-version: '1.20'
          check-latest: true

      # This installs the current latest release.
      - uses: ko-build/setup-ko@ace48d793556083a76f1e3e6068850c1f4a369aa # v0.6

      - uses: imjasonh/setup-crane@00c9e93efa4e1138c9a7a5c594acd6c75a2fbf0c # v0.3

      - uses: sigstore/cosign-installer@c3667d99424e7e6047999fb6246c0da843953c65 # v3.0.1

      - name: Set tag output
        id: tag
        run: echo "tag_name=${GITHUB_REF#refs/*/}" >> "$GITHUB_OUTPUT"

      - uses: goreleaser/goreleaser-action@f82d6c1c344bcacabba2c841718984797f664a6b # v4.2.0
        id: run-goreleaser
        with:
          version: latest
          args: release --clean
        env:
          GITHUB_TOKEN: ${{ secrets.GITHUB_TOKEN }}

      - name: sign ko-image
        run: |
          digest=$(crane digest "${REGISTRY}":"${GIT_TAG}")
          cosign sign --yes \
              -a GIT_HASH="${GIT_HASH}" \
              -a GIT_TAG="${GIT_TAG}" \
              -a RUN_ID="${RUN_ID}" \
              -a RUN_ATTEMPT="${RUN_ATTEMPT}" \
              "${REGISTRY}@${digest}"
        env:
          GITHUB_TOKEN: ${{ secrets.GITHUB_TOKEN }}
          GIT_HASH: ${{ github.sha }}
          GIT_TAG: ${{ steps.tag.outputs.tag_name }}
          RUN_ATTEMPT: ${{ github.run_attempt }}
          RUN_ID: ${{ github.run_id }}
          REGISTRY: "ghcr.io/${{ github.repository }}"

      - name: Generate subject
        id: hash
        env:
          ARTIFACTS: "${{ steps.run-goreleaser.outputs.artifacts }}"
        run: |
          set -euo pipefail

          checksum_file=$(echo "$ARTIFACTS" | jq -r '.[] | select (.type=="Checksum") | .path')
          echo "hashes=$(cat $checksum_file | base64 -w0)" >> "$GITHUB_OUTPUT"

  provenance:
    needs:
      - goreleaser

    permissions:
      actions: read   # To read the workflow path.
      id-token: write # To sign the provenance.
      contents: write # To add assets to a release.

    uses: slsa-framework/slsa-github-generator/.github/workflows/generator_generic_slsa3.yml@v1.5.0
    with:
      base64-subjects: "${{ needs.goreleaser.outputs.hashes }}"
      upload-assets: true
      upload-tag-name: "${{ needs.release.outputs.tag_name }}"

  verification:
    needs:
      - goreleaser
      - provenance

    runs-on: ubuntu-latest
    env:
      ATT_FILE_NAME: "attestation.intoto.jsonl"
    permissions: read-all

    steps:

      - name: Install SLSA verifier
        uses: slsa-framework/slsa-verifier/actions/installer@v2.0.1

      - name: Download assets
        env:
          GH_TOKEN: ${{ secrets.GITHUB_TOKEN }}
          PROVENANCE: "${{ needs.provenance.outputs.provenance-name }}"
        run: |
          set -euo pipefail

          gh -R "$GITHUB_REPOSITORY" release download "$GITHUB_REF_NAME" -p "*.tar.gz"
<<<<<<< HEAD
          gh -R "$GITHUB_REPOSITORY" release download "$GITHUB_REF_NAME" -p "$ATT_FILE_NAME"
=======
          gh -R "$GITHUB_REPOSITORY" release download "$GITHUB_REF_NAME" -p "$PROVENANCE"
>>>>>>> 5499f6fe

      - name: Verify assets
        env:
          CHECKSUMS: ${{ needs.goreleaser.outputs.hashes }}
          PROVENANCE: "${{ needs.provenance.outputs.provenance-name }}"
        run: |
          set -euo pipefail

          checksums=$(echo "$CHECKSUMS" | base64 -d)
          while read -r line; do
              artifact=$(echo $line | cut -d ' ' -f2)
              
              echo "Verifying $fn using $ATT_FILE_NAME"
              slsa-verifier verify-artifact --provenance-path "$ATT_FILE_NAME" \
                                            --source-uri "github.com/$GITHUB_REPOSITORY" \
                                            --source-tag "$GITHUB_REF_NAME" \
                                            "$artifact"

          done <<<"$checksums"<|MERGE_RESOLUTION|>--- conflicted
+++ resolved
@@ -111,11 +111,7 @@
           set -euo pipefail
 
           gh -R "$GITHUB_REPOSITORY" release download "$GITHUB_REF_NAME" -p "*.tar.gz"
-<<<<<<< HEAD
-          gh -R "$GITHUB_REPOSITORY" release download "$GITHUB_REF_NAME" -p "$ATT_FILE_NAME"
-=======
           gh -R "$GITHUB_REPOSITORY" release download "$GITHUB_REF_NAME" -p "$PROVENANCE"
->>>>>>> 5499f6fe
 
       - name: Verify assets
         env:
