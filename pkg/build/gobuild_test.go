// Copyright 2018 Google LLC All Rights Reserved.
//
// Licensed under the Apache License, Version 2.0 (the "License");
// you may not use this file except in compliance with the License.
// You may obtain a copy of the License at
//
//    http://www.apache.org/licenses/LICENSE-2.0
//
// Unless required by applicable law or agreed to in writing, software
// distributed under the License is distributed on an "AS IS" BASIS,
// WITHOUT WARRANTIES OR CONDITIONS OF ANY KIND, either express or implied.
// See the License for the specific language governing permissions and
// limitations under the License.

package build

import (
	"archive/tar"
	"context"
	"io"
	"io/ioutil"
	"path/filepath"
	"testing"
	"time"

	v1 "github.com/google/go-containerregistry/pkg/v1"
	"github.com/google/go-containerregistry/pkg/v1/random"
)

func TestGoBuildIsSupportedRef(t *testing.T) {
	base, err := random.Image(1024, 3)
	if err != nil {
		t.Fatalf("random.Image() = %v", err)
	}

	ng, err := NewGo(WithBaseImages(func(string) (v1.Image, error) { return base, nil }))
	if err != nil {
		t.Fatalf("NewGo() = %v", err)
	}

	tests := []struct {
		desc       string
		giveIp     string
		giveStrict bool
		wantSr     bool
	}{
		{
			desc:       "IP has main and was not defined as strict ref",
			giveIp:     "github.com/google/ko/cmd/ko",
			giveStrict: false,
			wantSr:     true,
		},
		{
			desc:       "IP has main and was defined as strict ref",
			giveIp:     "github.com/google/ko/cmd/ko",
			giveStrict: true,
			wantSr:     true},
		{
			desc:       "IP has neither main nor test",
			giveIp:     "github.com/google/ko/pkg/commands/options",
			giveStrict: true,
			wantSr:     false,
		},
		{
			desc:       "ip doesnt exist",
			giveIp:     "github.com/google/ko/pkg/idontexist",
			giveStrict: true,
			wantSr:     false,
		},
		{
			desc:       "ip has only tests but was not a strict ref",
			giveIp:     "github.com/google/ko/pkg/build",
			giveStrict: false,
			wantSr:     false,
		},
		{
			desc:       "ip has only test and was a strict ref",
			giveIp:     "github.com/google/ko/pkg/build",
			giveStrict: true,
			wantSr:     true,
		},
	}

	for _, ts := range tests {
		ip := filepath.FromSlash(ts.giveIp)
		t.Run(ts.desc, func(t *testing.T) {
			if ng.IsSupportedReference(ip, ts.giveStrict) != ts.wantSr {
				t.Errorf("IsSupportedReference(%q,%v) = %v, want %v", ip, ts.giveStrict, !ts.wantSr, ts.wantSr)
			}
		})
	}
}

func TestGoBuildIsSupportedRefWithModules(t *testing.T) {
	base, err := random.Image(1024, 3)
	if err != nil {
		t.Fatalf("random.Image() = %v", err)
	}
	mod := &modInfo{
		Path: filepath.FromSlash("github.com/google/ko/cmd/ko/test"),
		Dir:  ".",
	}

	ng, err := NewGo(WithBaseImages(func(string) (v1.Image, error) { return base, nil }), withModuleInfo(mod))
	if err != nil {
		t.Fatalf("NewGo() = %v", err)
	}

	// Supported import paths.
	for _, importpath := range []string{
		filepath.FromSlash("github.com/google/ko/cmd/ko/test"), // ko can build the test package.
	} {
		t.Run(importpath, func(t *testing.T) {
			if !ng.IsSupportedReference(importpath, true) {
				t.Errorf("IsSupportedReference(%q) = false, want true", importpath)
			}
		})
	}

	// Unsupported import paths.
	for _, importpath := range []string{
		filepath.FromSlash("github.com/google/ko/pkg/build"),       // not a command.
		filepath.FromSlash("github.com/google/ko/pkg/nonexistent"), // does not exist.
		filepath.FromSlash("github.com/google/ko/cmd/ko"),          // not in this module.
	} {
		t.Run(importpath, func(t *testing.T) {
			if ng.IsSupportedReference(importpath, true) {
				t.Errorf("IsSupportedReference(%v) = true, want false", importpath)
			}
		})
	}
}

// A helper method we use to substitute for the default "build" method.
<<<<<<< HEAD
func writeTempFile(s string, _ v1.Platform, _ bool, _ bool) (string, error) {
=======
func writeTempFile(_ context.Context, s string, _ v1.Platform, _ bool) (string, error) {
>>>>>>> 1c54dd6b
	tmpDir, err := ioutil.TempDir("", "ko")
	if err != nil {
		return "", err
	}

	file, err := ioutil.TempFile(tmpDir, "out")
	if err != nil {
		return "", err
	}
	defer file.Close()
	if _, err := file.WriteString(filepath.ToSlash(s)); err != nil {
		return "", err
	}
	return file.Name(), nil
}

func TestGoBuildNoKoData(t *testing.T) {
	baseLayers := int64(3)
	base, err := random.Image(1024, baseLayers)
	if err != nil {
		t.Fatalf("random.Image() = %v", err)
	}
	importpath := "github.com/google/ko"

	creationTime := v1.Time{time.Unix(5000, 0)}
	ng, err := NewGo(
		WithCreationTime(creationTime),
		WithBaseImages(func(string) (v1.Image, error) { return base, nil }),
		withBuilder(writeTempFile),
	)
	if err != nil {
		t.Fatalf("NewGo() = %v", err)
	}

	img, err := ng.Build(context.Background(), filepath.Join(importpath, "cmd", "ko"))
	if err != nil {
		t.Fatalf("Build() = %v", err)
	}

	ls, err := img.Layers()
	if err != nil {
		t.Fatalf("Layers() = %v", err)
	}

	// Check that we have the expected number of layers.
	t.Run("check layer count", func(t *testing.T) {
		// We get a layer for the go binary and a layer for the kodata/
		if got, want := int64(len(ls)), baseLayers+2; got != want {
			t.Fatalf("len(Layers()) = %v, want %v", got, want)
		}
	})

	// Check that rebuilding the image again results in the same image digest.
	t.Run("check determinism", func(t *testing.T) {
		expectedHash := v1.Hash{
			Algorithm: "sha256",
			Hex:       "fb82c95fc73eaf26d0b18b1bc2d23ee32059e46806a83a313e738aac4d039492",
		}
		appLayer := ls[baseLayers+1]

		if got, err := appLayer.Digest(); err != nil {
			t.Errorf("Digest() = %v", err)
		} else if got != expectedHash {
			t.Errorf("Digest() = %v, want %v", got, expectedHash)
		}
	})

	// Check that the entrypoint of the image is configured to invoke our Go application
	t.Run("check entrypoint", func(t *testing.T) {
		cfg, err := img.ConfigFile()
		if err != nil {
			t.Errorf("ConfigFile() = %v", err)
		}
		entrypoint := cfg.Config.Entrypoint
		if got, want := len(entrypoint), 1; got != want {
			t.Errorf("len(entrypoint) = %v, want %v", got, want)
		}

		if got, want := entrypoint[0], "/ko-app/ko"; got != want {
			t.Errorf("entrypoint = %v, want %v", got, want)
		}
	})

	t.Run("check creation time", func(t *testing.T) {
		cfg, err := img.ConfigFile()
		if err != nil {
			t.Errorf("ConfigFile() = %v", err)
		}

		actual := cfg.Created
		if actual.Time != creationTime.Time {
			t.Errorf("created = %v, want %v", actual, creationTime)
		}
	})
}

func TestGoBuild(t *testing.T) {
	baseLayers := int64(3)
	base, err := random.Image(1024, baseLayers)
	if err != nil {
		t.Fatalf("random.Image() = %v", err)
	}
	importpath := "github.com/google/ko"

	creationTime := v1.Time{time.Unix(5000, 0)}
	ng, err := NewGo(
		WithCreationTime(creationTime),
		WithBaseImages(func(string) (v1.Image, error) { return base, nil }),
		withBuilder(writeTempFile),
	)
	if err != nil {
		t.Fatalf("NewGo() = %v", err)
	}

	img, err := ng.Build(context.Background(), filepath.Join(importpath, "cmd", "ko", "test"))
	if err != nil {
		t.Fatalf("Build() = %v", err)
	}

	ls, err := img.Layers()
	if err != nil {
		t.Fatalf("Layers() = %v", err)
	}

	// Check that we have the expected number of layers.
	t.Run("check layer count", func(t *testing.T) {
		// We get a layer for the go binary and a layer for the kodata/
		if got, want := int64(len(ls)), baseLayers+2; got != want {
			t.Fatalf("len(Layers()) = %v, want %v", got, want)
		}
	})

	// Check that rebuilding the image again results in the same image digest.
	t.Run("check determinism", func(t *testing.T) {
		expectedHash := v1.Hash{
			Algorithm: "sha256",
			Hex:       "4c7f97dda30576670c3a8967424f7dea023030bb3df74fc4bd10329bcb266fc2",
		}
		appLayer := ls[baseLayers+1]

		if got, err := appLayer.Digest(); err != nil {
			t.Errorf("Digest() = %v", err)
		} else if got != expectedHash {
			t.Errorf("Digest() = %v, want %v", got, expectedHash)
		}
	})

	t.Run("check app layer contents", func(t *testing.T) {
		dataLayer := ls[baseLayers]

		if _, err := dataLayer.Digest(); err != nil {
			t.Errorf("Digest() = %v", err)
		}
		// We don't check the data layer here because it includes a symlink of refs and
		// will produce a distinct hash each time we commit something.

		r, err := dataLayer.Uncompressed()
		if err != nil {
			t.Errorf("Uncompressed() = %v", err)
		}
		defer r.Close()
		tr := tar.NewReader(r)
		if _, err := tr.Next(); err == io.EOF {
			t.Errorf("Layer contained no files")
		}
	})

	// Check that the kodata layer contains the expected data (even though it was a symlink
	// outside kodata).
	t.Run("check kodata", func(t *testing.T) {
		dataLayer := ls[baseLayers]
		r, err := dataLayer.Uncompressed()
		if err != nil {
			t.Errorf("Uncompressed() = %v", err)
		}
		defer r.Close()
		found := false
		tr := tar.NewReader(r)
		for {
			header, err := tr.Next()
			if err == io.EOF {
				break
			} else if err != nil {
				t.Errorf("Next() = %v", err)
				continue
			}
			if header.Name != filepath.Join(kodataRoot, "kenobi") {
				continue
			}
			found = true
			body, err := ioutil.ReadAll(tr)
			if err != nil {
				t.Errorf("ReadAll() = %v", err)
			} else if want, got := "Hello there\n", string(body); got != want {
				t.Errorf("ReadAll() = %v, wanted %v", got, want)
			}
		}
		if !found {
			t.Error("Didn't find expected file in tarball")
		}
	})

	// Check that the entrypoint of the image is configured to invoke our Go application
	t.Run("check entrypoint", func(t *testing.T) {
		cfg, err := img.ConfigFile()
		if err != nil {
			t.Errorf("ConfigFile() = %v", err)
		}
		entrypoint := cfg.Config.Entrypoint
		if got, want := len(entrypoint), 1; got != want {
			t.Errorf("len(entrypoint) = %v, want %v", got, want)
		}

		if got, want := entrypoint[0], "/ko-app/test"; got != want {
			t.Errorf("entrypoint = %v, want %v", got, want)
		}
	})

	// Check that the environment contains the KO_DATA_PATH environment variable.
	t.Run("check KO_DATA_PATH env var", func(t *testing.T) {
		cfg, err := img.ConfigFile()
		if err != nil {
			t.Errorf("ConfigFile() = %v", err)
		}
		found := false
		for _, entry := range cfg.Config.Env {
			if entry == "KO_DATA_PATH="+kodataRoot {
				found = true
			}
		}
		if !found {
			t.Error("Didn't find expected file in tarball.")
		}
	})

	t.Run("check creation time", func(t *testing.T) {
		cfg, err := img.ConfigFile()
		if err != nil {
			t.Errorf("ConfigFile() = %v", err)
		}

		actual := cfg.Created
		if actual.Time != creationTime.Time {
			t.Errorf("created = %v, want %v", actual, creationTime)
		}
	})
}<|MERGE_RESOLUTION|>--- conflicted
+++ resolved
@@ -132,11 +132,7 @@
 }
 
 // A helper method we use to substitute for the default "build" method.
-<<<<<<< HEAD
-func writeTempFile(s string, _ v1.Platform, _ bool, _ bool) (string, error) {
-=======
-func writeTempFile(_ context.Context, s string, _ v1.Platform, _ bool) (string, error) {
->>>>>>> 1c54dd6b
+func writeTempFile(_ context.Context, s string, _ v1.Platform, _ bool, _ bool) (string, error) {
 	tmpDir, err := ioutil.TempDir("", "ko")
 	if err != nil {
 		return "", err
