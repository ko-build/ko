--- conflicted
+++ resolved
@@ -16,12 +16,8 @@
 
 import (
 	"bytes"
-<<<<<<< HEAD
 	"context"
-	"io"
-=======
 	"strings"
->>>>>>> 4833bb4a
 	"testing"
 
 	"github.com/google/go-cmp/cmp"
@@ -91,12 +87,8 @@
 				t.Fatalf("yaml.Marshal(%v) = %v", inputStructured, err)
 			}
 
-<<<<<<< HEAD
-			outYAML, err := ImageReferences(context.Background(), inputYAML, false, testBuilder, newFixedPublish(test.base, testHashes))
-=======
 			doc := strToYAML(t, string(inputYAML))
-			err = ImageReferences([]*yaml.Node{doc}, false, testBuilder, kotesting.NewFixedPublish(test.base, testHashes))
->>>>>>> 4833bb4a
+			err = ImageReferences(context.Background(), []*yaml.Node{doc}, false, testBuilder, kotesting.NewFixedPublish(test.base, testHashes))
 			if err != nil {
 				t.Fatalf("ImageReferences(%v) = %v", string(inputYAML), err)
 			}
@@ -169,12 +161,8 @@
 				t.Fatalf("yaml.Marshal(%v) = %v", inputStructured, err)
 			}
 
-<<<<<<< HEAD
-			outYAML, err := ImageReferences(context.Background(), inputYAML, false, testBuilder, newFixedPublish(base, testHashes))
-=======
 			doc := strToYAML(t, string(inputYAML))
-			err = ImageReferences([]*yaml.Node{doc}, false, testBuilder, kotesting.NewFixedPublish(base, testHashes))
->>>>>>> 4833bb4a
+			err = ImageReferences(context.Background(), []*yaml.Node{doc}, false, testBuilder, kotesting.NewFixedPublish(base, testHashes))
 			if err != nil {
 				t.Fatalf("ImageReferences(%v) = %v", string(inputYAML), err)
 			}
@@ -242,12 +230,8 @@
 				t.Fatalf("yaml.Marshal(%v) = %v", inputStructured, err)
 			}
 
-<<<<<<< HEAD
-			outYAML, err := ImageReferences(context.Background(), inputYAML, false, testBuilder, newFixedPublish(base, testHashes))
-=======
 			doc := strToYAML(t, string(inputYAML))
-			err = ImageReferences([]*yaml.Node{doc}, false, testBuilder, kotesting.NewFixedPublish(base, testHashes))
->>>>>>> 4833bb4a
+			err = ImageReferences(context.Background(), []*yaml.Node{doc}, false, testBuilder, kotesting.NewFixedPublish(base, testHashes))
 			if err != nil {
 				t.Fatalf("ImageReferences(%v) = %v", string(inputYAML), err)
 			}
@@ -276,50 +260,17 @@
 		}
 	}
 	base := mustRepository("gcr.io/multi-pass")
-<<<<<<< HEAD
-	outYAML, err := ImageReferences(context.Background(), inputYAML, true, testBuilder, newFixedPublish(base, testHashes))
-=======
 	doc := strToYAML(t, string(buf.Bytes()))
 
-	err := ImageReferences([]*yaml.Node{doc}, true, testBuilder, kotesting.NewFixedPublish(base, testHashes))
->>>>>>> 4833bb4a
+	err := ImageReferences(context.Background(), []*yaml.Node{doc}, true, testBuilder, kotesting.NewFixedPublish(base, testHashes))
 	if err != nil {
 		t.Fatalf("ImageReferences: %v", err)
 	}
 	t.Log(yamlToStr(t, doc))
 }
 
-<<<<<<< HEAD
-func TestMultiDocumentYAMLs(t *testing.T) {
-	for _, test := range []struct {
-		desc   string
-		refs   []string
-		hashes []v1.Hash
-		base   name.Repository
-	}{{
-		desc:   "two string documents",
-		refs:   []string{fooRef, barRef},
-		hashes: []v1.Hash{fooHash, barHash},
-		base:   mustRepository("gcr.io/multi-pass"),
-	}} {
-		t.Run(test.desc, func(t *testing.T) {
-			buf := bytes.NewBuffer(nil)
-			encoder := yaml.NewEncoder(buf)
-			for _, input := range test.refs {
-				if err := encoder.Encode(input); err != nil {
-					t.Fatalf("Encode(%v) = %v", input, err)
-				}
-			}
-			inputYAML := buf.Bytes()
-
-			outYAML, err := ImageReferences(context.Background(), inputYAML, false, testBuilder, newFixedPublish(test.base, testHashes))
-			if err != nil {
-				t.Fatalf("ImageReferences(%v) = %v", string(inputYAML), err)
-			}
-=======
 func TestNoStrictKoPrefixRemains(t *testing.T) {
 	ref := "ko://" + fooRef
->>>>>>> 4833bb4a
 
 	buf := bytes.NewBuffer(nil)
 	encoder := yaml.NewEncoder(buf)
@@ -332,7 +283,7 @@
 
 	noMatchBuilder := kotesting.NewFixedBuild(nil)
 
-	err := ImageReferences([]*yaml.Node{doc}, false, noMatchBuilder, kotesting.NewFixedPublish(base, testHashes))
+	err := ImageReferences(context.Background(), []*yaml.Node{doc}, false, noMatchBuilder, kotesting.NewFixedPublish(base, testHashes))
 	if err != nil {
 		t.Fatalf("ImageReferences: %v", err)
 	}
